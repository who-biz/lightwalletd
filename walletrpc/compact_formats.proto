--- conflicted
+++ resolved
@@ -4,11 +4,7 @@
 
 syntax = "proto3";
 package cash.z.wallet.sdk.rpc;
-<<<<<<< HEAD
-option go_package = "./walletrpc";
-=======
 option go_package = "lightwalletd/walletrpc";
->>>>>>> a4cc08b8
 option swift_prefix = "";
 // Remember that proto3 fields are all optional. A field that is not present will be set to its zero value.
 // bytes fields of hashes are in canonical little-endian format.
