# Development Workflow
This document describes the standard workflows and terminology for developers at Zcash. It is intended to provide procedures that will allow users to contribute to the open-source code base. Below are common workflows users will encounter:

1. Fork lightwalletd Repository 
2. Create Branch
3. Make & Commit Changes
4. Create Pull Request
5. Discuss / Review PR
6. Deploy / Merge PR

Before continuing, please ensure you have an existing GitHub or GitLab account. If not, visit [GitHub](https://github.com) or [GitLab](https://gitlab.com) to create an account. 

## Fork Repository
This step assumes you are starting with a new GitHub/GitLab environment. If you have already forked the lightwalletd repository, please continue to [Create Branch] section. Otherwise, open up a terminal and issue the below commands:

Note: Please replace `your_username`, with your actual GitHub username

```bash
git clone git@github.com:your_username/lightwalletd.git
cd lightwalletd
git remote set-url origin git@github.com:your_username/lightwalletd.git
git remote add upstream git@github.com:zcash/lightwalletd.git
git remote set-url --push upstream DISABLED
git fetch upstream
git branch -u upstream/master master
```
After issuing the above commands, your `.git/config` file should look similar to the following:

```bash
[core]
	repositoryformatversion = 0
	filemode = true
	bare = false
	logallrefupdates = true
[remote "origin"]
	url = git@github.com:your_username/lightwalletd.git
	fetch = +refs/heads/*:refs/remotes/origin/*
[branch "master"]
	remote = upstream
	merge = refs/heads/master
[remote "upstream"]
	url = git@github.com:zcash/lightalletd.git
	fetch = +refs/heads/*:refs/remotes/upstream/*
	pushurl = DISABLED
```
This setup provides a single cloned environment to develop for lightwalletd. There are alternative methods using multiple clones, but this document does not cover that process.

## Create Branch
While working on the lightwalletd project, you are going to have bugs, features, and ideas to work on. Branching exists to aid these different tasks while you write code. Below are some conventions of branching at Zcash:

1. `master` branch is **ALWAYS** deployable
2. Branch names **MUST** be descriptive:
	* General format: `issue#_short_description` 

To create a new branch (assuming you are in `lightwalletd` directory):

```bash
git checkout -b [new_branch_name]
```
Note: Even though you have created a new branch, until you `git push` this local branch, it will not show up in your lightwalletd fork on GitHub (e.g. https://github.com/your_username/lightwalletd)

To checkout an existing branch (assuming you are in `lightwalletd` directory):

```bash
git checkout [existing_branch_name]
```
<<<<<<< HEAD
If you are fixing a bug or implementing a new feature, you likely will want to create a new branch. If you are reviewing code or working on existing branches, you likely will checkout an existing branch. To view the list of current Lightwalletd GitHub issues, click [here](https://github.com/asherda/lightwalletd/issues). 
=======
If you are fixing a bug or implementing a new feature, you likely will want to create a new branch. If you are reviewing code or working on existing branches, you likely will checkout an existing branch. To view the list of current lightwalletd GitHub issues, click [here](https://github.com/zcash/lightwalletd/issues). 
>>>>>>> b450634a

## Make & Commit Changes
If you have created a new branch or checked out an existing one, it is time to make changes to your local source code. Below are some formalities for commits:

1. Commit messages **MUST** be clear
2. Commit messages **MUST** be descriptive
3. Commit messages **MUST** be clean (see squashing commits for details)

While continuing to do development on a branch, keep in mind that other approved commits are getting merged into `master`.  In order to ensure there are minimal to no merge conflicts, we need `rebase` with master.

If you are new to this process, please sanity check your remotes:

```
git remote -v
```
```bash
origin    git@github.com:your_username/lightwalletd.git (fetch)
origin    git@github.com:your_username/lightwalletd.git (push)
upstream    git@github.com:zcash/lightwalletd.git (fetch)
upstream    DISABLED (push)
```
This output should be consistent with your `.git/config`:

```bash
[branch "master"]
	remote = upstream
	merge = refs/heads/master
[remote "origin"]
	url = git@github.com:your_username/lightwalletd.git
	fetch = +refs/heads/*:refs/remotes/origin/*
[remote "upstream"]
	url = git@github.com:zcash/lightwalletd.git
	fetch = +refs/heads/*:refs/remotes/upstream/*
	pushurl = DISABLED
```
Once you have confirmed your branch/remote is valid, issue the following commands (assumes you have **NO** existing uncommitted changes):

```bash
git fetch upstream
git rebase upstream/master
git push -f
```
If you have uncommitted changes, use `git stash` to preserve them:

```bash
git stash
git fetch upstream
git rebase upstream/master
git push -f
git stash pop
```
Using `git stash` allows you to temporarily store your changes while you rebase with `master`. Without this, you will rebase with master and lose your local changes.

Before committing changes, ensure your commit messages follow these guidelines:

1. Separate subject from body with a blank line
2. Limit the subject line to 50 characters
3. Capitalize the subject line
4. Do not end the subject line with a period
5. Wrap the body at 72 characters
6. Use the body to explain *what* and *why* vs. *how*

Once synced with `master`, let's commit our changes:

```bash
git add [files...] # default is all files, be careful not to add unintended files
git commit -m 'Message describing commit'
git push
```
Now that all the files changed have been committed, let's continue to Create Pull Request section.

## Create Pull Request
On your GitHub page (e.g. https://github.com/your_username/lightwalletd), you will notice a newly created banner containing your recent commit with a big green `Compare & pull request`. Click on it.

First, write a brief summary comment for your PR -- this first comment should be no more than a few lines because it ends up in the merge commit message. This comment should mention the issue number preceded by a hash symbol (for example, #2984).

Add a second comment if more explanation is needed. It's important to explain why this pull request should be accepted. State whether the proposed change fixes part of the problem or all of it; if the change is temporary (a workaround) or permanent; if the problem also exists upstream (Bitcoin) and, if so, if and how it was fixed there.

If you click on `Commits`, you should see the diff of that commit; it's advisable to verify it's what you expect. You can also click on the small plus signs that appear when you hover over the lines on either the left or right side and add a comment specific to that part of the code. This is very helpful, as you don't have to tell the reviewers (in a general comment) that you're referring to a certain line in a certain file.

Add comments **before** adding reviewers, otherwise they will get a separate email for each comment you add. Once you're happy with the documentation you've added to your PR, select reviewers along the right side. For a trivial change (like the example here), one reviewer is enough, but generally you should have at least two reviewers, at least one of whom should be experienced. It may be good to add one less experienced engineer as a learning experience for that person.

## Discuss / Review PR
In order to merge your PR with `master`, you will need to convince the reviewers of the intentions of your code. 

**IMPORTANT:** If your PR introduces code that does not have existing tests to ensure it operates gracefully, you **MUST** also create these tests to accompany your PR.

Reviewers will investigate your PR and provide feedback. Generally the comments are explicitly requesting code changes or clarifying implementations. Otherwise Reviewers will reply with PR terminology:

> **Concept ACK** - Agree with the idea and overall direction, but have neither reviewed nor tested the code changes.

> **utACK (untested ACK)**- Reviewed and agree with the code changes but haven't actually tested them.

> **Tested ACK** - Reviewed the code changes and have verified the functionality or bug fix.

> **ACK** - A loose ACK can be confusing. It's best to avoid them unless it's a documentation/comment only change in which case there is nothing to test/verify; therefore the tested/untested distinction is not there.

> **NACK** - Disagree with the code changes/concept. Should be accompanied by an explanation.

### Squashing Commits
Before your PR is accepted, you might be requested to squash your commits to clean up the logs. This can be done using the following approach:

```bash
git checkout branch_name
git rebase -i HEAD~4
```
The integer value after `~` represents the number of commits you would like to interactively rebase. You can pick a value that makes sense for your situation. A template will pop-up in your terminal requesting you to specify what commands you would like to do with each prior commit:

```bash
Commands:
 p, pick = use commit
 r, reword = use commit, but edit the commit message
 e, edit = use commit, but stop for amending
 s, squash = use commit, but meld into previous commit
 f, fixup = like "squash", but discard this commit's log message
 x, exec = run command (the rest of the line) using shell
```
Modify each line with the according command, followed by the hash of the commit. For example, if I wanted to squash my last 4 commits into the most recent commit for this PR:

```bash
p 1fc6c95 Final commit message
s 6b2481b Third commit message
s dd1475d Second commit message
s c619268  First commit message
```
```bash
git push origin branch-name --force
```

## Deploy / Merge PR
Once your PR/MR has been properly reviewed, it will be ran in the build pipeline to ensure it is valid to merge with master.

Sometimes there will be times when your PR is waiting for some portion of the above process. If you are requested to rebase your PR, in order to gracefully merge into `master`, please do the following:

```bash
git checkout branch_name
git fetch upstream
git rebase upstream/master
git push -f
```<|MERGE_RESOLUTION|>--- conflicted
+++ resolved
@@ -64,12 +64,7 @@
 ```bash
 git checkout [existing_branch_name]
 ```
-<<<<<<< HEAD
-If you are fixing a bug or implementing a new feature, you likely will want to create a new branch. If you are reviewing code or working on existing branches, you likely will checkout an existing branch. To view the list of current Lightwalletd GitHub issues, click [here](https://github.com/asherda/lightwalletd/issues). 
-=======
-If you are fixing a bug or implementing a new feature, you likely will want to create a new branch. If you are reviewing code or working on existing branches, you likely will checkout an existing branch. To view the list of current lightwalletd GitHub issues, click [here](https://github.com/zcash/lightwalletd/issues). 
->>>>>>> b450634a
-
+l
 ## Make & Commit Changes
 If you have created a new branch or checked out an existing one, it is time to make changes to your local source code. Below are some formalities for commits:
 
