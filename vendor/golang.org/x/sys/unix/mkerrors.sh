--- conflicted
+++ resolved
@@ -239,6 +239,7 @@
 #include <linux/netfilter/nfnetlink.h>
 #include <linux/netlink.h>
 #include <linux/net_namespace.h>
+#include <linux/nfc.h>
 #include <linux/nsfs.h>
 #include <linux/perf_event.h>
 #include <linux/pps.h>
@@ -258,6 +259,7 @@
 #include <linux/watchdog.h>
 
 #include <mtd/ubi-user.h>
+#include <mtd/mtd-user.h>
 #include <net/route.h>
 
 #if defined(__sparc__)
@@ -500,17 +502,13 @@
 		$2 ~ /^LOCK_(SH|EX|NB|UN)$/ ||
 		$2 ~ /^LO_(KEY|NAME)_SIZE$/ ||
 		$2 ~ /^LOOP_(CLR|CTL|GET|SET)_/ ||
-<<<<<<< HEAD
-		$2 ~ /^(AF|SOCK|SO|SOL|IPPROTO|IP|IPV6|ICMP6|TCP|MCAST|EVFILT|NOTE|SHUT|PROT|MAP|MFD|T?PACKET|MSG|SCM|MCL|DT|MADV|PR|LOCAL)_/ ||
-		$2 ~ /^TP_STATUS_/ ||
-		$2 ~ /^FALLOC_/ ||
-		$2 ~ /^ICMP(V6)?_FILTER$/ ||
-=======
 		$2 ~ /^(AF|SOCK|SO|SOL|IPPROTO|IP|IPV6|TCP|MCAST|EVFILT|NOTE|SHUT|PROT|MAP|MFD|T?PACKET|MSG|SCM|MCL|DT|MADV|PR|LOCAL)_/ ||
+		$2 ~ /^NFC_(GENL|PROTO|COMM|RF|SE|DIRECTION|LLCP|SOCKPROTO)_/ ||
+		$2 ~ /^NFC_.*_(MAX)?SIZE$/ ||
+		$2 ~ /^RAW_PAYLOAD_/ ||
 		$2 ~ /^TP_STATUS_/ ||
 		$2 ~ /^FALLOC_/ ||
 		$2 ~ /^ICMPV?6?_(FILTER|SEC)/ ||
->>>>>>> a4cc08b8
 		$2 == "SOMAXCONN" ||
 		$2 == "NAME_MAX" ||
 		$2 == "IFNAMSIZ" ||
@@ -565,6 +563,7 @@
 		$2 ~ /^KEYCTL_/ ||
 		$2 ~ /^PERF_/ ||
 		$2 ~ /^SECCOMP_MODE_/ ||
+		$2 ~ /^SEEK_/ ||
 		$2 ~ /^SPLICE_/ ||
 		$2 ~ /^SYNC_FILE_RANGE_/ ||
 		$2 !~ /^AUDIT_RECORD_MAGIC/ &&
@@ -600,6 +599,9 @@
 		$2 == "HID_MAX_DESCRIPTOR_SIZE" ||
 		$2 ~ /^_?HIDIOC/ ||
 		$2 ~ /^BUS_(USB|HIL|BLUETOOTH|VIRTUAL)$/ ||
+		$2 ~ /^MTD/ ||
+		$2 ~ /^OTP/ ||
+		$2 ~ /^MEM/ ||
 		$2 ~ /^BLK[A-Z]*(GET$|SET$|BUF$|PART$|SIZE)/ {printf("\t%s = C.%s\n", $2, $2)}
 		$2 ~ /^__WCOREFLAG$/ {next}
 		$2 ~ /^__W[A-Z0-9]+$/ {printf("\t%s = C.%s\n", substr($2,3), $2)}
