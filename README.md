
[![pipeline status](https://gitlab.com/zcash/lightwalletd/badges/master/pipeline.svg)](https://gitlab.com/zcash/lightwalletd/commits/master)
[![coverage report](https://gitlab.com/zcash/lightwalletd/badges/master/coverage.svg)](https://gitlab.com/zcash/lightwalletd/commits/master)

# Disclaimer
This is an alpha build and is currently under active development. Please be advised of the following:

- This code currently is not audited by an external security auditor, use it at your own risk
- The code **has not been subjected to thorough review** by engineers at the Electric Coin Company
- We **are actively changing** the codebase and adding features where/when needed

🔒 Security Warnings

The Lightwalletd Server is experimental and a work in progress. Use it at your own risk.

---

# Overview

<<<<<<< HEAD
[lightwalletd](https://github.com/asherda/lightwalletd) is a backend service that provides a bandwidth-efficient interface to the Zcash blockchain. Currently, lightwalletd supports the Sapling protocol version as its primary concern. The intended purpose of lightwalletd is to support the development of mobile-friendly shielded light wallets.
=======
[lightwalletd](https://github.com/zcash/lightwalletd) is a backend service that provides a bandwidth-efficient interface to the Zcash blockchain. Currently, lightwalletd supports the Sapling protocol version and beyond as its primary concern. The intended purpose of lightwalletd is to support the development and operation of mobile-friendly shielded light wallets.
>>>>>>> 1d11751e

lightwalletd is a backend service that provides a bandwidth-efficient interface to the Zcash blockchain for mobile and other wallets, such as [Zecwallet](https://github.com/adityapk00/zecwallet-lite-lib).

Lightwalletd has not yet undergone audits or been subject to rigorous testing. It lacks some affordances necessary for production-level reliability. We do not recommend using it to handle customer funds at this time (April 2020).

To view status of [CI pipeline](https://gitlab.com/zcash/lightwalletd/pipelines)

To view detailed [Codecov](https://codecov.io/gh/zcash/lightwalletd) report

Documentation for lightwalletd clients (the gRPC interface) is in `docs/rtd/index.html`. The current version of this file corresponds to the two `.proto` files; if you change these files, please regenerate the documentation by running `make doc`, which requires docker to be installed. 
# Local/Developer docker-compose Usage

[docs/docker-compose-setup.md](./docs/docker-compose-setup.md)

# Local/Developer Usage

## Zcashd

You must start a local instance of `zcashd`, and its `.zcash/zcash.conf` file must include the following entries
(set the user and password strings accordingly):
```
txindex=1
insightexplorer=1
experimentalfeatures=1
rpcuser=xxxxx
rpcpassword=xxxxx
```

The `zcashd` can be configured to run `mainnet` or `testnet` (or `regtest`). If you stop `zcashd` and restart it on a different network (switch from `testnet` to `mainnet`, for example), you must also stop and restart lightwalletd.

It's necessary to run `zcashd --reindex` one time for these options to take effect. This typically takes several hours, and requires more space in the `.zcash` data directory.

Lightwalletd uses the following `zcashd` RPCs:
- `getblockchaininfo`
- `getblock`
- `getrawtransaction`
- `getaddresstxids`
- `sendrawtransaction`

## Lightwalletd

First, install [Go](https://golang.org/dl/#stable) version 1.11 or later. You can see your current version by running `go version`.

Clone the [current repository](https://github.com/zcash/lightwalletd) into a local directory that is _not_ within any component of
your `$GOPATH` (`$HOME/go` by default), then build the lightwalletd server binary by running `make`.

## To run SERVER

Assuming you used `make` to build the server, here's a typical developer invocation:

```
./lightwalletd --no-tls-very-insecure --conf-file ~/.zcash/zcash.conf --data-dir . --log-file /dev/stdout
```
Type `./lightwalletd help` to see the full list of options and arguments.

# Production Usage

Run a local instance of `zcashd` (see above), except do _not_ specify `--no-tls-very-insecure`.
Ensure [Go](https://golang.org/dl/#stable) version 1.11 or later is installed.

**x509 Certificates**
You will need to supply an x509 certificate that connecting clients will have good reason to trust (hint: do not use a self-signed one, our SDK will reject those unless you distribute them to the client out-of-band). We suggest that you be sure to buy a reputable one from a supplier that uses a modern hashing algorithm (NOT md5 or sha1) and that uses Certificate Transparency (OID 1.3.6.1.4.1.11129.2.4.2 will be present in the certificate).

To check a given certificate's (cert.pem) hashing algorithm:
```
openssl x509 -text -in certificate.crt | grep "Signature Algorithm"
```

To check if a given certificate (cert.pem) contains a Certificate Transparency OID:
```
echo "1.3.6.1.4.1.11129.2.4.2 certTransparency Certificate Transparency" > oid.txt
openssl asn1parse -in cert.pem -oid ./oid.txt | grep 'Certificate Transparency'
```

To use Let's Encrypt to generate a free certificate for your frontend, one method is to:
1) Install certbot
2) Open port 80 to your host
3) Point some forward dns to that host (some.forward.dns.com)
4) Run
```
certbot certonly --standalone --preferred-challenges http -d some.forward.dns.com
```
5) Pass the resulting certificate and key to frontend using the -tls-cert and -tls-key options.

## To run production SERVER

Example using server binary built from Makefile:

```
./lightwalletd --tls-cert cert.pem --tls-key key.pem --conf-file /home/zcash/.zcash/zcash.conf --log-file /logs/server.log
```

## Block cache

Lightwalletd caches all blocks from Sapling activation up to the
most recent block, which takes about an hour the first time you run
lightwalletd. During this syncing, lightwalletd is fully available,
but block fetches are slower until the download completes.

After syncing, lightwalletd will start almost immediately,
because the blocks are cached in local files (by default, within
`/var/lib/lightwalletd/db`; you can specify a different location using
the `--data-dir` command-line option).

Lightwalletd checks the consistency of these files at startup and during
operation as these files may be damaged by, for example, an unclean shutdown.
If the server detects corruption, it will automatically re-downloading blocks
from `zcashd` from that height, requiring up to an hour again (no manual
intervention is required). But this should occur rarely.

If lightwalletd detects corruption in these cache files, it will log
a message containing the string `CORRUPTION` and also indicate the
nature of the corruption.


# Pull Requests

We welcome pull requests! We like to keep our Go code neatly formatted in a standard way,
which the standard tool [gofmt](https://golang.org/cmd/gofmt/) can do. Please consider
adding the following to the file `.git/hooks/pre-commit` in your clone:

```
#!/bin/sh

modified_go_files=$(git diff --cached --name-only -- '*.go')
if test "$modified_go_files"
then
    need_formatting=$(gofmt -l $modified_go_files)
    if test "$need_formatting"
    then
        echo files need formatting (then don't forget to git add):
        echo gofmt -w $need_formatting
        exit 1
    fi
fi
```

You'll also need to make this file executable:

```
$ chmod +x .git/hooks/pre-commit
```

Doing this will prevent commits that break the standard formatting. Simply run the
`gofmt` command as indicated and rerun the `git add` and `git commit` commands.<|MERGE_RESOLUTION|>--- conflicted
+++ resolved
@@ -17,11 +17,7 @@
 
 # Overview
 
-<<<<<<< HEAD
 [lightwalletd](https://github.com/asherda/lightwalletd) is a backend service that provides a bandwidth-efficient interface to the Zcash blockchain. Currently, lightwalletd supports the Sapling protocol version as its primary concern. The intended purpose of lightwalletd is to support the development of mobile-friendly shielded light wallets.
-=======
-[lightwalletd](https://github.com/zcash/lightwalletd) is a backend service that provides a bandwidth-efficient interface to the Zcash blockchain. Currently, lightwalletd supports the Sapling protocol version and beyond as its primary concern. The intended purpose of lightwalletd is to support the development and operation of mobile-friendly shielded light wallets.
->>>>>>> 1d11751e
 
 lightwalletd is a backend service that provides a bandwidth-efficient interface to the Zcash blockchain for mobile and other wallets, such as [Zecwallet](https://github.com/adityapk00/zecwallet-lite-lib).
 
